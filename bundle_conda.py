--- conflicted
+++ resolved
@@ -158,30 +158,19 @@
     cfg = configparser.ConfigParser()
     cfg.read("setup.cfg")
 
-<<<<<<< HEAD
-    def non_empty_lines(string_block):
-        return [line.strip() for line in string_block.splitlines() if line.strip()]
-=======
-    def non_empty_splitlines(string_block):
-        return [
-            line.strip() for line in string_block.splitlines() if line.strip()
-        ]
->>>>>>> 48b6284f
+    def non_empty_lines(block: str):
+        return [l.strip() for l in block.splitlines() if l.strip()]
 
     base_specs = non_empty_lines(cfg["conda_installer"]["base_run"])
     base_specs[base_specs.index("python")] += python_version_str
 
     napari_specs = non_empty_lines(cfg["conda_installer"]["napari_run"])
-    napari_specs[napari_specs.index("napari")] += f"={napari_version_str}={napari_build_str}"
-    napari_specs[napari_specs.index("napari-menu")] += f"={napari_version_str}"
-
-<<<<<<< HEAD
+    napari_idx = napari_specs.index("napari")
+    napari_specs[napari_idx] += f"={napari_version_str}={napari_build_str}"
+    napari_menu_idx = napari_specs.index("napari-menu")
+    napari_specs[napari_menu_idx] += f"={napari_version_str}"
+
     menu_specs = non_empty_lines(cfg["conda_installer"]["napari_run_shortcuts"])
-=======
-    menu_specs = non_empty_splitlines(
-        cfg["conda_installer"]["napari_run_shortcuts"]
-    )
->>>>>>> 48b6284f
 
     return {
         "base": base_specs,
