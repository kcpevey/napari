--- conflicted
+++ resolved
@@ -178,11 +178,8 @@
     "disable_qthread_pool_start: Disable strarting QRunnable using QThreadPool start in this Test",
     "disable_qtimer_start: Disable timer start in this Test",
     "disable_qanimation_start: Disable animation start in this Test",
-<<<<<<< HEAD
     "slow: Time consuming test",
-=======
     "enable_console: Don't mock the IPython console (in QtConsole) in this Test",
->>>>>>> b29f3ed4
 ]
 
 [tool.mypy]
