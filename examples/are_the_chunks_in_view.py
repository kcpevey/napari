import itertools
import dask.array as da
from skimage import data
import numpy as np
import pandas as pd
import napari
import toolz as tz
from psygnal import debounced

from scipy.spatial.transform import Rotation as R


def chunk_centers(array: da.Array):
<<<<<<< HEAD
    """Return a dictionary mapping chunk centers to chunk slices."""
=======
    """Make a dictionary mapping chunk centers to chunk slices.

    Parameters
    ----------
    array: dask Array
        The input array.

    Returns
    -------
    chunk_map : dict {tuple of float: tuple of slices}
        A dictionary mapping chunk centers to chunk slices.
    """
>>>>>>> 21863151
    start_pos = [np.cumsum(sizes) - sizes for sizes in array.chunks]
    middle_pos = [
        np.cumsum(sizes) - (np.array(sizes) / 2)
        for sizes in nuclei_dask.chunks
    ]
    end_pos = [np.cumsum(sizes) for sizes in nuclei_dask.chunks]
    all_start_pos = list(itertools.product(*start_pos))
    all_middle_pos = list(itertools.product(*middle_pos))
    all_end_pos = list(itertools.product(*end_pos))
    chunk_slices = []
    for start, end in zip(all_start_pos, all_end_pos):
        chunk_slice = [
            slice(start_i, end_i) for start_i, end_i in zip(start, end)
        ]
        chunk_slices.append(tuple(chunk_slice))

    mapping = dict(zip(all_middle_pos, chunk_slices))
    return mapping


def rotation_matrix_from_camera(
    camera: napari.components.Camera,
) -> np.ndarray:
    return R.from_euler(seq='yzx', angles=camera.angles, degrees=True)


def visual_depth(points, camera):
<<<<<<< HEAD
    """Compute visual depth from camera position to a point or array of points."""
=======
    """Compute visual depth from camera position to a(n array of) point(s).

    Parameters
    ----------
    points: (N, D) array of float
        An array of N points. This can be one point or many thanks to NumPy
        broadcasting.
    camera: napari.components.Camera
        A camera model specifying a view direction and a center or focus point.

    Returns
    -------
    projected_length : (N,) array of float
        Position of the points along the view vector of the camera. These can
        be negative (in front of the center) or positive (behind the center).
    """
>>>>>>> 21863151
    view_direction = camera.view_direction
    points_relative_to_camera = points - camera.center
    projected_length = points_relative_to_camera @ view_direction
    return projected_length


def distance_from_camera_centre_line(points, camera):
    """Compute distance from a point or array of points to camera center line.

    This is the line aligned to the camera view direction and passing through
    the camera's center point, aka camera.position.

    Parameters
    ----------
    points: (N, D) array of float
        An array of N points. This can be one point or many thanks to NumPy
        broadcasting.
    camera: napari.components.Camera
        A camera model specifying a view direction and a center or focus point.

    Returns
    -------
    distances : (N,) array of float
        Distances from points to the center line of the camera.
    """
    view_direction = camera.view_direction
    projected_length = visual_depth(points, camera)
    projected = view_direction * np.reshape(projected_length, (-1, 1))
    points_relative_to_camera = (
        points - camera.center
    )  # for performance, don't compute this twice in both functions
    distances = np.linalg.norm(projected - points_relative_to_camera, axis=-1)
    return distances


def prioritised_chunk_loading(depth, distance, zoom, alpha=1.0):
<<<<<<< HEAD
=======
    """Compute a chunk priority based on chunk location relative to camera.

    Parameters
    ----------
    depth : (N,) array of float
        The visual depth of the points.
    distance : (N,) array of float
        The distance from the camera centerline of each point.
    zoom : float
        The camera zoom level. The higher the zoom (magnification), the
        higher the relative importance of the distance from the centerline.
    alpha : float
        Parameter weighing distance from centerline and depth. Higher alpha
        means centerline distance is weighted more heavily.

    Returns
    -------
    priority : (N,) array of float
        The loading priority of each chunk.
    """
>>>>>>> 21863151
    chunk_load_priority = depth + alpha * zoom * distance
    return chunk_load_priority


@tz.curry
def update_point_colors(event, viewer, alpha=1.0):
    """Update the points based on their distance to current camera.

    Parameters:
    -----------
    viewer : napari.Viewer
        Current viewer
    event : camera.events.angles event
        The event triggered by changing the camera angles
    """
    points_layer = viewer.layers['grid']
    points = points_layer.data
    distances = distance_from_camera_centre_line(points, viewer.camera)
    depth = visual_depth(points, viewer.camera)
    priorities = prioritised_chunk_loading(
        depth, distances, viewer.camera.zoom, alpha=alpha
    )
    points_layer.features = pd.DataFrame(
        {'distance': distances, 'depth': depth, 'priority': priorities}
    )
    # TODO want widget to change color
    points_layer.face_color = 'priority'
    points_layer.refresh()


@tz.curry
def update_shown_chunk(event, viewer, chunk_map, array, alpha=1.0):
    """
    chunk map is a dictionary mapping chunk centers to chunk slices
    array is the array containing the chunks
    """
    # TODO hack here to insert the recursive drawing
<<<<<<< HEAD
    points = np.array(list(centers.keys()))
=======
    points = np.array(list(chunk_map.keys()))
>>>>>>> 21863151
    distances = distance_from_camera_centre_line(points, viewer.camera)
    depth = visual_depth(points, viewer.camera)
    priorities = prioritised_chunk_loading(
        depth, distances, viewer.camera.zoom, alpha=alpha
    )
    first_priority_idx = np.argmin(priorities)
    first_priority_coord = tuple(points[first_priority_idx])
    chunk_slice = chunk_map[first_priority_coord]
    offset = [sl.start for sl in chunk_slice]
    # TODO note that this only updates the highest resolution
    hi_res_layer = viewer.layers['high-res']
    hi_res_layer.data = array[chunk_slice]
    hi_res_layer.translate = offset
    hi_res_layer.refresh()


if __name__ == '__main__':

    # Chunked, multiscale data
    cells = data.cells3d()
    nuclei = cells[:, 1]
    nuclei_dask = da.from_array(nuclei, chunks=(20, 64, 64))
    nuclei_down = nuclei_dask[::2, ::2, ::2]
    nuclei_downsampled_further = nuclei_down[::2, ::2, ::2]
    multiscale_nuclei = [nuclei_dask, nuclei_down, nuclei_downsampled_further]

    # TODO will need chunk map for each resolution, layer names to include res level
    centers = chunk_centers(nuclei_dask)
    grid = np.array(list(centers.keys()))

    viewer = napari.Viewer(ndisplay=3)
    # TODO this might change
<<<<<<< HEAD
    viewer.add_image(
        nuclei_down, name='low-res', colormap='magenta', scale=(2, 2, 2)
    )
    viewer.add_image(
=======
    viewer.add_image(
        nuclei_down, name='low-res', colormap='magenta', scale=(2, 2, 2)
    )
    viewer.add_image(
>>>>>>> 21863151
        nuclei_dask[:20, :64, :64],
        name='high-res',
        colormap='green',
        blending='additive',
    )
    viewer.add_image(
        nuclei_dask, name='high-res-full', colormap='gray', blending='additive'
    )

    initial_dist = distance_from_camera_centre_line(grid, viewer.camera)
    initial_depth = visual_depth(grid, viewer.camera)
    initial_priority = prioritised_chunk_loading(
        initial_depth, initial_dist, viewer.camera.zoom, alpha=1.0
    )
    features = pd.DataFrame(
        {
            'distance': initial_dist,
            'depth': initial_depth,
            'priority': initial_priority,
        }
    )

    viewer.add_points(
        grid,
        features={
            'distance': initial_dist,
            'depth': initial_depth,
            'priority': initial_priority,
        },
        face_color='priority',
    )
    # TODO match debounced to data fetch latency
    viewer.camera.events.connect(
        debounced(
            update_point_colors(viewer=viewer, alpha=1.0),
            timeout=100,
        )
    )
    # TODO match debounced to data fetch latency
    viewer.camera.events.connect(
        debounced(
            update_shown_chunk(
                viewer=viewer, chunk_map=centers, array=nuclei_dask
            ),
            timeout=1000,
        )
    )
    napari.run()<|MERGE_RESOLUTION|>--- conflicted
+++ resolved
@@ -11,9 +11,6 @@
 
 
 def chunk_centers(array: da.Array):
-<<<<<<< HEAD
-    """Return a dictionary mapping chunk centers to chunk slices."""
-=======
     """Make a dictionary mapping chunk centers to chunk slices.
 
     Parameters
@@ -26,7 +23,6 @@
     chunk_map : dict {tuple of float: tuple of slices}
         A dictionary mapping chunk centers to chunk slices.
     """
->>>>>>> 21863151
     start_pos = [np.cumsum(sizes) - sizes for sizes in array.chunks]
     middle_pos = [
         np.cumsum(sizes) - (np.array(sizes) / 2)
@@ -54,9 +50,6 @@
 
 
 def visual_depth(points, camera):
-<<<<<<< HEAD
-    """Compute visual depth from camera position to a point or array of points."""
-=======
     """Compute visual depth from camera position to a(n array of) point(s).
 
     Parameters
@@ -73,7 +66,6 @@
         Position of the points along the view vector of the camera. These can
         be negative (in front of the center) or positive (behind the center).
     """
->>>>>>> 21863151
     view_direction = camera.view_direction
     points_relative_to_camera = points - camera.center
     projected_length = points_relative_to_camera @ view_direction
@@ -110,8 +102,6 @@
 
 
 def prioritised_chunk_loading(depth, distance, zoom, alpha=1.0):
-<<<<<<< HEAD
-=======
     """Compute a chunk priority based on chunk location relative to camera.
 
     Parameters
@@ -132,7 +122,6 @@
     priority : (N,) array of float
         The loading priority of each chunk.
     """
->>>>>>> 21863151
     chunk_load_priority = depth + alpha * zoom * distance
     return chunk_load_priority
 
@@ -170,11 +159,8 @@
     array is the array containing the chunks
     """
     # TODO hack here to insert the recursive drawing
-<<<<<<< HEAD
     points = np.array(list(centers.keys()))
-=======
     points = np.array(list(chunk_map.keys()))
->>>>>>> 21863151
     distances = distance_from_camera_centre_line(points, viewer.camera)
     depth = visual_depth(points, viewer.camera)
     priorities = prioritised_chunk_loading(
@@ -207,17 +193,10 @@
 
     viewer = napari.Viewer(ndisplay=3)
     # TODO this might change
-<<<<<<< HEAD
     viewer.add_image(
         nuclei_down, name='low-res', colormap='magenta', scale=(2, 2, 2)
     )
     viewer.add_image(
-=======
-    viewer.add_image(
-        nuclei_down, name='low-res', colormap='magenta', scale=(2, 2, 2)
-    )
-    viewer.add_image(
->>>>>>> 21863151
         nuclei_dask[:20, :64, :64],
         name='high-res',
         colormap='green',
