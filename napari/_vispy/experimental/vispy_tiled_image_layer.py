--- conflicted
+++ resolved
@@ -1,5 +1,3 @@
-<<<<<<< HEAD
-=======
 """VispyTiledImageLayer class.
 
 A tiled image layer that uses TiledImageVisual and TextureAtlas2D.
@@ -295,5 +293,4 @@
     def _on_loaded(self) -> None:
         """The layer loaded new data, so update our view."""
         self._update_view()
-        self.events.loaded()
->>>>>>> 2eb790e6
+        self.events.loaded()