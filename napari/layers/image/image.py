--- conflicted
+++ resolved
@@ -767,14 +767,10 @@
         # executes the request on the calling thread directly.
         # For async slicing, the calling thread will not be the main thread.
         request = self._make_slice_request_internal(
-<<<<<<< HEAD
-            self._slice_input, indices, lazy=True
-=======
             slice_input=self._slice_input,
             indices=indices,
             lazy=True,
             dask_indexer=nullcontext,
->>>>>>> 54c1dbf8
         )
         response = request()
         self._update_slice_response(response)
@@ -790,18 +786,11 @@
         # absorbs these performance issues here, but we can likely improve
         # things either by caching the world-to-data transform on the layer
         # or by lazily evaluating it in the slice task itself.
-<<<<<<< HEAD
-        slice_indices = slice_input.data_indices(self._data_to_world.inverse)
-        return self._make_slice_request_internal(
-            slice_input,
-            slice_indices,
-=======
         indices = slice_input.data_indices(self._data_to_world.inverse)
         return self._make_slice_request_internal(
             slice_input=slice_input,
             indices=indices,
             lazy=False,
->>>>>>> 54c1dbf8
             dask_indexer=self.dask_optimized_slicing,
         )
 
@@ -809,15 +798,9 @@
         self,
         *,
         slice_input: _SliceInput,
-<<<<<<< HEAD
-        slice_indices,
-        lazy: bool = False,
-        dask_indexer: DaskIndexer = nullcontext,
-=======
         indices: Tuple[Union[int, slice], ...],
         lazy: bool,
         dask_indexer: DaskIndexer,
->>>>>>> 54c1dbf8
     ) -> _ImageSliceRequest:
         """Needed to support old-style sync slicing through _slice_dims and
         _set_view_slice.
@@ -829,11 +812,7 @@
             dims=slice_input,
             data=self.data,
             dask_indexer=dask_indexer,
-<<<<<<< HEAD
-            slice_indices=slice_indices,
-=======
             indices=indices,
->>>>>>> 54c1dbf8
             multiscale=self.multiscale,
             corner_pixels=self.corner_pixels,
             rgb=self.rgb,
@@ -852,11 +831,7 @@
         self._empty = False
         slice_data = self._SliceDataClass(
             layer=self,
-<<<<<<< HEAD
-            indices=response.slice_indices,
-=======
             indices=response.indices,
->>>>>>> 54c1dbf8
             image=response.data,
             thumbnail_source=response.thumbnail,
         )
