(nap-4-async-slicing)=

# NAP-4: asynchronous slicing

```{eval-rst}
<<<<<<< HEAD
:Author: Andy Sweet <andrewdsweet@gmail.com>, Jun Xi Ni, Kim Pevey
=======
:Author: Andy Sweet <andrewdsweet@gmail.com>, Jun Xi Ni, Eric Perlman
>>>>>>> 3b25df29
:Created: 2022-06-23
:Status: Draft
:Type: Standards Track
```

## Abstract

Slicing a layer in napari generates a partial view of the layer's data.
The main use of slicing is to define the data that should be rendered
in napari's canvas based on the dimension slider positions.

This project has two major aims.

1. Slice layers asynchronously.
2. Improve the architecture of slicing layers.

We considered addressing these two aims in two separate projects, especially
as (2) is likely a prerequisite for many acceptable implementations of (1).
However, we believe that pursuing a behavioral goal like (1) should help
prevent over-engineering of (2), while simultaneously providing important and
tangible benefits to napari's users.

Ideally this project covers all napari Layer types, though initial progress
may be scoped to image and points layers.


## Motivation and scope

Currently, all slicing in napari is performed synchronously.
For example, if a dimension slider is moved, napari waits to slice each layer
before updating the canvas. When slicing layers is slow, this blocking behavior
makes interacting with data difficult and napari may be reported as non-responsive
by the host operating system.

![The napari viewer displaying a 2D slice of 10 million random 3D points. Dragging the slider changes the 2D slice, but the slider position and canvas updates are slow and make napari non-responsive.](https://i.imgur.com/CSGQbrA.gif)

There are two main reasons why slicing can be slow.

1. Some layer specific slicing operations perform non-trivial calculations (e.g. points).
2. The layer data is read lazily (i.e. it is not in RAM) and latency from the source may be non-negligible (e.g. stored remotely, napari-omero plugin). 

By slicing asynchronously, we can keep napari responsive while allowing for slow
slicing operations. We could also consider optimizing napari to make (1) less of
a problem, but that is outside the scope of this project.


### Slicing architecture

There are a number of existing problems with the technical design of slicing in napari.

- Layers have too much state [^issue-792] [^issue-1353] [^issue-1775].
- The logic is hard to understand and debug [^issue-2156].
- The names of the classes are not self-explanatory [^issue-1574].

Some of these problems and complexity were caused by a previous effort around
asynchronous slicing in an effort to keep it isolated from the core code base.
By contrast, our approach in this project is to redesign slicing in napari to
provide a solid foundation for asychronous slicing and related future work like
multi-canvas and multi-scale slicing.

### Goals

To summarize the scope of this project, we define a few high level goals.
Each goal has many prioritized features where P0 is a must-have, P1 is a should-have,
and P2 is a could-have. Some of these goals may already be achieved by napari in its
current form, but are captured here to prevent any regression caused by this work.


#### 1. Remain responsive when slicing slow data

- P0. When moving a dimension slider, the slider remains responsive so that I can navigate to the desired location.
	- Slider can be moved when data is in the middle of loading.
	- Slider location does not return to position of last loaded slice after it was moved to a different position.
- P0. When the slider is dragged, only slice at some positions so that I don’t wait for unwanted intermediate slicing positions.
	- Once slider is moved, wait before performing slicing operation, and cancel any prior pending operations (i.e. be lazy).
	- If we can reliably infer that slicing will be fast (e.g. data is a numpy array), consider skipping this delay.
- P0. When slicing fails, I am notified so that I can understand what went wrong.
    - May want to limit the number of notifications (e.g. lost network connection for remote data).
- P1. When moving a dimension slider and the slice doesn’t immediately load, I am notified that it is being generated, so that I am aware that my action is being handled.
	- Need a visual cue that a slice is loading.
	- Show visual cue to identify the specific layer(s) that are loading in the case where one layer loads faster than another.


#### 2. Clean up slice state and logic in layers

- P0. Encapsulate the slice request and response state for each layer type, so that I can quickly and clearly identify those.
	- Minimize number of (nested) classes per layer-type (e.g. `ImageSlice`, `ImageSliceData`, `ImageView`, `ImageLoader`).
	- Capture the request state from the `Dims` object.
	- Capture the response state that vispy needs to display the layer in its scene (e.g. array-like data, scene transform, style values).
- P0. Simplify the program flow of slicing, so that developing and debugging against allows for faster implementation. 
	- Reduce the complexity of the call stack associated with slicing a layer.
	- The implementation details for some layer/data types might be complex (e.g. multi-scale image), but the high level logic should be simple.
- P1. Move the slice state off the layer, so that its attributes only represent the whole data.
	- Layer may still have a function to get a slice.
	- May need alternatives to access currently private state (e.g. 3D interactivity), though doesn't necessarily need to be in the Layer. E.g. a plugin with an ND layer, that gets interaction data from 3D visualization , needs some way to get that data back to ND.
- P2. Store multiple slices associated with each layer, so that I can cache previously generated slices.
	- Pick a default cache size that should not strain most machines (e.g. 0-1GB).
	- Make cache size a user defined preference.


#### 3. Measure slicing latencies on representative examples

- P0. Define representative examples that currently cause *desirable* behavior in napari, so that I can check that async slicing does not degrade those.
	- e.g. Medium 3D image layer.
	- Small: all data fits in VRAM (i.e. < 1GB).
	- Medium: all data fits in RAM but not in VRAM (e.g. 1GB < x < 8GB).
- P0. Define representative examples that currently cause *undesirable* behavior in napari, so that I can check that async slicing improves those.
	- e.g. Large local 3D points layer.
	- e.g. Huge remote 3D image layer.
	- Large: all data fits on local storage but not in RAM (e.g. 8GB < x < 128GB).
	- Huge: all data does not fit on local storage (e.g. > 128GB).
- P0. Define slicing benchmarks, so that I can understand if my changes impact overall timing or memory usage.
	- E.g. Do not increase the latency of generating a single slice more than 10%.
	- E.g. Decrease the latency of dealing with 25 slice requests over 1 second by 50%.
- P1. Log specific slicing latencies, so that I can summarize important measurements beyond granular profile timings.
	- Latency logs are local only (i.e. not sent/stored remotely).
	- Add an easy way for users to enable writing these latency measurements.


### Non-goals

To help clarify the scope, we also define some things that were are not explicit goals of this project and give some insight into why they were rejected.

- Make a single slicing operation faster.
	- The slicing code should mostly remain unchanged.
	- Useful future work, that may be made easier by changes here.
	- Scope creep: can be done independently on this work.
- Improve slicing functionality.
	- For example, handling out-of-plane rotations in 3D+ images.
	- The slicing code should mostly remain unchanged.
	- Useful future work, that may be made easier by changes here.
	- Scope creep: can be done independently on this work.
- Toggle the async setting on or off, so that I have control over the way my data loads.
    - May complicate the program flow of slicing.
- When moving a dimension slider and the slice doesn’t immediately load, show of a low level of detail version of it, so that I can preview what is upcoming.
	- Requires a low level of detail version to exist.
	- Scope creep: should be part of a to-be-defined multi-scale project.
- Store multiple slices associated with each layer, so that I can easily implement a multi-canvas mode for napari.
	- Scope creep: should be part of a to-be-defined multi-canvas project.
	- Solutions for goal (2) should not block this in the future.
- Open/save layers asynchronously.
    - More related to plugin execution.
- Lazily load parts of data based on the canvas' current field of view.
    - An optimization that is dependent on specific data formats (e.g. tiled image).
- Identify and assign dimensions to layers and transforms.
	- Scope creep: should be part of a to-be-defined dimensions project.
	- Solutions for goal (2) should not block this in the future.
- Thick slices of non-visualized dimensions.
	- Scope creep: currently being prototyped [^pull-4334].
	- Solutions for goal (2) should not block this in the future.
- Keep the experimental async fork working.
	- Nice to have, but should not put too much effort into this.
	- Do not delete some existing code, which may be moved into vispy (e.g. VispyTiledImageLayer).

    
## Related work

As this project focuses on re-designing slicing in napari, this section contains information on how slicing in napari currently works.


### Existing slice logic

Slicing in napari currently works roughly as follows.

- A dimension slider is moved, which emits the `Dims.events.current_step` event.
- `ViewerModel._update_layers` calls `Layer._slice_dims` for each layer.
- `Layer._slice_dims` updates some layer slice state (e.g. `_dims_point`, `_ndisplay`).
- `Layer._slice_dims` calls `Layer._update_dims`, which may update some other state (e.g. `_ndim`, `_transforms`).
- `Layer._update_dims` calls `Layer.refresh`, which calls `Layer._set_view_slice`.
- `Layer._update_dims` emits `Layer.events.set_data`, which calls `VispyBaseLayer._on_data_change`
- `VispyBaseLayer._on_data_change` updates the vispy node with the updated sliced state.

We can also depict a simplified version of this as a series of tasks that all run on the main thread.

![](https://i.imgur.com/Bb1TyTM.png)

Note that redrawing the slider position and canvas occur after all the layers have been sliced, likely because those are being queued on the main event loop that also runs on the main thread.

Each subclass of `Layer` has its own type-specific implementation of `_set_view_slice`, which uses the updated dims/slice state in combination with `Layer.data` to generate and store sliced data.

Similarly, each subclass of `VispyBaseLayer` has its own type-specific implementation of `_on_data_change`, which uses the new sliced data in the layer, may post-process it and then passes it to vispy to be rendered on the GPU.

The connection between `Layer.events.set_data` and `VispyBaseLayer._on_data_change` is what causes `Layer.refresh` to cause vispy to update the canvas with the latest sliced data for a layer.

In addition, some slice state is mutated by `Layer._update_draw`, which is called by `QtViewer.on_draw` which is called whenever the vispy canvas updates due to new data or a change in field of view (e.g. caused by pan or zoom). This state is mostly used when slicing multi-scale images, but may be generally useful for sending partial or low-level of detail views of the data.


### Existing slice state

It's important to understand what state is currently used for slicing in napari. Ideally, we want to encapsulate this state into an immutable slice request and response, rather than keep it on the layer as mutable state, some of which may be read by the vispy layer when slicing is done. This is especially important for asycnchronous slicing because the main thread may mutate this state while slicing is occurring, resulting in unpredictable and potentially unsafe behavior.

- `Layer`
    - `data`: array-like, the full data that will be sliced
    - `corner_pixels`: `Array[int, (2, ndim)]`, used for multi-scale images only
    - `scale_factor`: `int`, converts from canvas to world coordinates based on canvas zoom
    - `loaded`: `bool`, only used for experimental async image slicing
    - `_transforms`: `TransformChain`, transforms data coordinates to world coordinates
    - `_ndim`: `int`, the data dimensionality
    - `_ndisplay`: `int`, the display dimensionality (either 2 or 3)
    - `_dims_point`: `List[Union[numeric, slice]]`, the current slice position in world coordinates
    - `_dims_order`: `Tuple[int]`, the ordering of dimensions, where the last dimensions are visualized
    - `_data_level`: `int`, the multi-scale level currently being visualized
    - `_thumbnail`: `ndarray`, a small 2D image of the current slice
    
- `_ImageBase`
    - `_slice`: `ImageSlice`, contains a loader, and the sliced image and thumbnail
        - lots of complexity encapsulated here and other related classes like `ImageSliceData`
    - `_empty`: `bool`, True if slice is an empty image, False otherwise (i.e. hasn't been filled by exp async slicing yet?)
    - `_should_calc_clims`: `bool`, if True reset contrast limits on new slice
    - `_keep_auto_contrast`: `bool`, if True reset contrast limits on new data/slice
        
- `Points`
    - `__indices_view` : `Array[int, (-1,)]`, indices of points (i.e. rows of `data`) that are in the current slice/view
        - lots of private properties derived from this like `_indices_view` and `_view_data`
    - `_view_size_scale` : `Union[float, Array[float, (-1)]]`, used with thick slices of points `_view_size` to make out of slice points appear smaller
    - `_round_index`: `bool`, used to round data slice indices for all layer types except points
    - `_max_points_thumbnail`: `int`, if more points than this in slice, randomly sample them
    - `_selected_view`: `list[int]`, intersection of `_selected_data` and `_indices_view`, could be a cached property

<<<<<<< HEAD
- `Vectors`
    - `_view_data`: `(M, 2, 2) array`:
        The start point and projections of N vectors in 2D for vectors whose
        start point is in the currently viewed slice. Subset of `data`
    - `_view_indices`: `(1, M) array`:
        indices for the M in view vectors (indices for subsetting `data`)
    - `_view_alphas`: `(M,) or float`:
        relative opacity for the M in view vectors
    - `_view_faces`:  `(2M, 3) or (4M, 3) np.ndarray`:
        indices of the `_mesh_vertices` that form the faces of the M in view vectors.
        Shape is (2M, 2) for 2D and (4M, 2) for 3D. 
		* Subset of `_mesh_triangles`
    - `_view_vertices`: `(4M, 2) or (8M, 2) np.ndarray`:
        the corner points for the M in view faces. Shape is (4M, 2) for 2D and (8M, 2) for 3D.
		* Subset of `_mesh_vertices`
    - `out_of_slice_display`: `bool`:
        If True, renders vectors not just in central plane but also slightly out of slice
        according to specified point marker size.

	- Note: `_view_faces` and `_view_vertices` require:
		- `_mesh_vertices` - output from `generate_vector_meshes`, not specific to slice
		- `_mesh_triangles` - output from `generate_vector_meshes`, not specific to slice

=======
- `Shapes`
    - `_data_view`: `ShapeList`, container around shape data

    - `ShapeList`
		- `_slice_key`: `list(int)`, current slice key
		- `_mesh`: `Mesh`, container to store concatinated meshes from all shapes
		- `shapes`: `list(Shape)`, list of shapes
		- `_displayed`: `Array[bool, (len(shapes))]`, mask to identify which shapes intersect current slice_key.
		- `displayed_vertices`, `Array[float, (N,2)]`, subset of vertices to be shown
		- `displayed_index`, `Array[int, (N)]`, index values corresponding to (z-order object layering) `displayed_vertices`

	- `Shape` (and subclasses... `PolygonBase`, `Polygon`, etc.)
		- `slice_key`: `list[int]`, min/max of non-displayed dimensions

	- `Mesh`
	    - Data to be shown
			- `displayed_triangles`: `Array[int, (N,3)]`, triangles to be drawn
			- `displayed_triangles_index`: `Array[int, (N)]`
			- `displayed_triangles_colors`: `Array[float, (N,4)]`, per triangle color
		- Shape meshes generated at shape insertion
		    - `vertices`, `vertices_centers`, `vertices_offsets`, `vertices_index`,
		      `triangles`, `triangles_index`, `triangles_colors`, `triangles_z_order`
>>>>>>> 3b25df29

## Detailed description

This section should provide a detailed description of the proposed change. It
should include examples of how the new functionality would be used, intended
use-cases, and pseudocode illustrating its use.


## Implementation

This section lists the major steps required to implement the NAP. Where
possible, it should be noted where one step is dependent on another, and which
steps may be optionally omitted. Where it makes sense, each step should
include a link to related pull requests as the implementation progresses.

Any pull requests or development branches containing work on this NAP
should be linked to from here. (A NAP does not need to be implemented in a
single pull request if it makes sense to implement it in discrete phases).

If a new NAP document is created, it should be added to the documentation Table
of Contents as an item on `napari/docs/_toc.yml`.


## Backward compatibility

This section describes the ways in which the NAP affects backward
compatibility, including both breakages and decisions that better support
backward compatibility.


## Future work

This section describes work that is out of scope for the NAP, but that the
NAP might suggest, or that the NAP author envisions as potential future
expansion of the work or related work.


## Alternatives

If there were any alternative solutions to solving the same problem, they
should be discussed here, along with a justification for the chosen
approach.


## Discussion

This section may just be a bullet list including links to any discussions
regarding the NAP, but could also contain additional comments about that
discussion:

- This includes links to discussion forum threads or relevant GitHub discussions.


## References and footnotes

All NAPs should be declared as dedicated to the public domain with the CC0
license [^cc0], as in `Copyright`, below, with attribution encouraged with
CC0+BY [^cc0-by].


[^cc0]: CC0 1.0 Universal (CC0 1.0) Public Domain Dedication, <https://creativecommons.org/publicdomain/zero/1.0/>
[^cc0-by]: <https://dancohen.org/2013/11/26/cc0-by/>
[^issue-792]: napari issue 792, <https://github.com/napari/napari/issues/792>
[^issue-1353]: napari issue 1353, <https://github.com/napari/napari/issues/1353>
[^issue-1574]: napari issue 1574, <https://github.com/napari/napari/issues/1574>
[^issue-1775]: napari issue 1775, <https://github.com/napari/napari/issues/1775>
[^issue-2156]: napari issue 2156, <https://github.com/napari/napari/issues/2156>
[^pull-4334]: napari pull request 4334, <https://github.com/napari/napari/pull/4334>

## Copyright

This document is dedicated to the public domain with the Creative Commons CC0
license [^id3]. Attribution to this source is encouraged where appropriate, as per
CC0+BY [^id4].

## Related Technical Details

### Methods and Properties on Vector layer used by slicing

* **METHOD**:`Vectors._set_view_slice()`: Sets the view given the indices to slice with.
    * Uses
        * `_slice_indices`: property (see below)
        * `_displayed_stored` - I think this should just be removed altogether. I don't see a purpose. 
        * `_dims_displayed`
        * `_mesh_vertices`
        * `_mesh_triangles`

    * Calls
        * `slice_data()`: to generate the `indices` and `alphas` (see below)
            * Which uses the property `_slice_indices`
        * `generate_vector_meshes()`: If the mesh hasn't already been generated, it will create it to get the vertices and triangles (see below)
    * Sets: 
        * `_view_data` 
        * `_view_indices`
        * `_view_alphas`
        * `_view_faces`
        * `_view_vertices`

* **METHOD**: `Vectors._slice_data()`: Determines the slice of vectors given the indices.
    * Used by: `_set_view_slice`
    * Uses `_slice_indices` 

* **METHOD**: `_vector_utils.generate_vector_meshes()`: creates the vertices and faces on which to display the vectors (for all the data, not just the current slice)
    * Uses:
        * `_data`
            * is subset using:
                * `_dims_displayed`
                    * `_ndisplay` (connected to event)  Number of visualized dimensions
                    * `_dims_order` List of dims as indices (if ndim=3, dims_order=[0, 1, 2])
                    * if there are fewer dims displayed (ndisplay) than the size of the data (dims_order), then napari will automatically grab the last 2 dims to visualize (dims_displayed)
                        * `_ndim` Number of dims of the data itself
        * `edge_width`
        * `length`
    * Output:
        * `vertices`
        * `triangles`

* **PROPERTY**: `Vectors.out_of_slice_display`: bool: 
    * renders vectors slightly out of slice, accounts for vectors which are "slightly-out-of-frame"
    * has a setter which calls
        * `self.events.out_of_slice_display()`
        * `self.refresh()`

* **PROPERTY**: `Base._slice_indices`: (D, ) array: 
    * slice indices into data coordinates
    * complex getter
        * Uses: 
            * `_dims_not_displayed`
            * `ndim`
            * `_ndisplay`
            * `_dims_point`
        * Could use (via `if` statement):
            * `_data_to_world.inverse`
            * `utils.transforms.Affine`
            * `_dims_displayed`<|MERGE_RESOLUTION|>--- conflicted
+++ resolved
@@ -3,11 +3,7 @@
 # NAP-4: asynchronous slicing
 
 ```{eval-rst}
-<<<<<<< HEAD
-:Author: Andy Sweet <andrewdsweet@gmail.com>, Jun Xi Ni, Kim Pevey
-=======
-:Author: Andy Sweet <andrewdsweet@gmail.com>, Jun Xi Ni, Eric Perlman
->>>>>>> 3b25df29
+:Author: Andy Sweet <andrewdsweet@gmail.com>, Jun Xi Ni, Eric Perlman, Kim Pevey
 :Created: 2022-06-23
 :Status: Draft
 :Type: Standards Track
@@ -227,7 +223,29 @@
     - `_max_points_thumbnail`: `int`, if more points than this in slice, randomly sample them
     - `_selected_view`: `list[int]`, intersection of `_selected_data` and `_indices_view`, could be a cached property
 
-<<<<<<< HEAD
+- `Shapes`
+    - `_data_view`: `ShapeList`, container around shape data
+
+    - `ShapeList`
+		- `_slice_key`: `list(int)`, current slice key
+		- `_mesh`: `Mesh`, container to store concatinated meshes from all shapes
+		- `shapes`: `list(Shape)`, list of shapes
+		- `_displayed`: `Array[bool, (len(shapes))]`, mask to identify which shapes intersect current slice_key.
+		- `displayed_vertices`, `Array[float, (N,2)]`, subset of vertices to be shown
+		- `displayed_index`, `Array[int, (N)]`, index values corresponding to (z-order object layering) `displayed_vertices`
+
+	- `Shape` (and subclasses... `PolygonBase`, `Polygon`, etc.)
+		- `slice_key`: `list[int]`, min/max of non-displayed dimensions
+
+	- `Mesh`
+	    - Data to be shown
+			- `displayed_triangles`: `Array[int, (N,3)]`, triangles to be drawn
+			- `displayed_triangles_index`: `Array[int, (N)]`
+			- `displayed_triangles_colors`: `Array[float, (N,4)]`, per triangle color
+		- Shape meshes generated at shape insertion
+		    - `vertices`, `vertices_centers`, `vertices_offsets`, `vertices_index`,
+		      `triangles`, `triangles_index`, `triangles_colors`, `triangles_z_order`
+
 - `Vectors`
     - `_view_data`: `(M, 2, 2) array`:
         The start point and projections of N vectors in 2D for vectors whose
@@ -251,30 +269,6 @@
 		- `_mesh_vertices` - output from `generate_vector_meshes`, not specific to slice
 		- `_mesh_triangles` - output from `generate_vector_meshes`, not specific to slice
 
-=======
-- `Shapes`
-    - `_data_view`: `ShapeList`, container around shape data
-
-    - `ShapeList`
-		- `_slice_key`: `list(int)`, current slice key
-		- `_mesh`: `Mesh`, container to store concatinated meshes from all shapes
-		- `shapes`: `list(Shape)`, list of shapes
-		- `_displayed`: `Array[bool, (len(shapes))]`, mask to identify which shapes intersect current slice_key.
-		- `displayed_vertices`, `Array[float, (N,2)]`, subset of vertices to be shown
-		- `displayed_index`, `Array[int, (N)]`, index values corresponding to (z-order object layering) `displayed_vertices`
-
-	- `Shape` (and subclasses... `PolygonBase`, `Polygon`, etc.)
-		- `slice_key`: `list[int]`, min/max of non-displayed dimensions
-
-	- `Mesh`
-	    - Data to be shown
-			- `displayed_triangles`: `Array[int, (N,3)]`, triangles to be drawn
-			- `displayed_triangles_index`: `Array[int, (N)]`
-			- `displayed_triangles_colors`: `Array[float, (N,4)]`, per triangle color
-		- Shape meshes generated at shape insertion
-		    - `vertices`, `vertices_centers`, `vertices_offsets`, `vertices_index`,
-		      `triangles`, `triangles_index`, `triangles_colors`, `triangles_z_order`
->>>>>>> 3b25df29
 
 ## Detailed description
 
